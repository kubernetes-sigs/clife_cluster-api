--- conflicted
+++ resolved
@@ -716,15 +716,11 @@
 			g.Expect(string(expectedYaml)).To(Equal(tt.expectedYaml))
 
 			expectedVars := printer.Variables()
-<<<<<<< HEAD
 			names := []string{}
 			for _, exp := range expectedVars {
 				names = append(names, exp.Name())
 			}
 			g.Expect(names).To(ConsistOf(tt.expectedVars))
-=======
-			g.Expect(expectedVars).To(ConsistOf(tt.expectedVars))
->>>>>>> d1dc87d5
 		})
 	}
 }
